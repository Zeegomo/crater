//! Crater works by serially processing a queue of commands, each of
//! which transforms the application state in some discrete way, and
//! designed to be resilient to I/O errors. The application state is
//! backed by a directory in the filesystem, and optionally synchronized
//! with s3.
//!
//! These command queues may be created dynamically and executed in
//! parallel jobs, either locally, or distributed on e.g. AWS. The
//! application state employs ownership techniques to ensure that
//! parallel access is consistent and race-free.

use crater::actions::{self, Action, ActionsCtx};
use crater::agent;
use crater::config::Config;
use crater::crates::Crate;
use crater::db::Database;
use crater::experiments::{Assignee, CapLints, CrateSelect, Experiment, Mode, Status};
use crater::report;
use crater::results::{DatabaseDB, DeleteResults};
use crater::runner;
use crater::server;
use crater::toolchain::Toolchain;
use failure::{bail, Error, Fallible};
use rustwide::{cmd::SandboxImage, Workspace, WorkspaceBuilder};
use std::collections::HashSet;
use std::path::PathBuf;
use std::str::FromStr;
use std::time::Duration;
use structopt::clap::AppSettings;

// An experiment name
#[derive(Debug, Clone)]
pub struct Ex(String);

#[derive(Debug, Clone)]
pub struct DockerEnv(String);
impl FromStr for Ex {
    type Err = Error;

    fn from_str(ex: &str) -> Fallible<Ex> {
        Ok(Ex(ex.to_string()))
    }
}

impl FromStr for DockerEnv {
    type Err = Error;

    fn from_str(env: &str) -> Fallible<DockerEnv> {
        Ok(DockerEnv(env.to_string()))
    }
}

#[derive(Debug, Clone)]
pub struct Dest(PathBuf);

impl FromStr for Dest {
    type Err = Error;

    fn from_str(env: &str) -> Fallible<Dest> {
        Ok(Dest(env.into()))
    }
}

#[derive(structopt_derive::StructOpt)]
#[structopt(
    name = "crater",
    about = "Kaboom!",
    raw(
        setting = "AppSettings::VersionlessSubcommands",
        setting = "AppSettings::DeriveDisplayOrder",
        setting = "AppSettings::SubcommandRequiredElseHelp"
    )
)]
pub enum Crater {
    #[structopt(
        name = "prepare-local",
        about = "acquire toolchains, build containers, build crate lists"
    )]
    PrepareLocal,

    #[structopt(name = "create-lists", about = "create all the lists of crates")]
    CreateLists {
        #[structopt(name = "lists")]
        lists: Vec<String>,
    },

    #[structopt(name = "define-ex", about = "define an experiment")]
    DefineEx {
        #[structopt(name = "experiment", long = "ex", default_value = "default")]
        ex: Ex,
        #[structopt(name = "tc-1")]
        tc1: Toolchain,
        #[structopt(name = "tc-2")]
        tc2: Toolchain,
        #[structopt(
            name = "mode",
            long = "mode",
            raw(
                default_value = "Mode::BuildAndTest.to_str()",
                possible_values = "Mode::possible_values()"
            )
        )]
        mode: Mode,
        #[structopt(
            name = "crate-select",
            long = "crate-select",
            raw(
                default_value = "CrateSelect::Demo.to_str()",
                possible_values = "CrateSelect::possible_values()"
            )
        )]
        crates: CrateSelect,
        #[structopt(
            name = "level",
            long = "cap-lints",
            raw(
                default_value = "CapLints::Forbid.to_str()",
                possible_values = "CapLints::possible_values()"
            )
        )]
        cap_lints: CapLints,
        #[structopt(name = "priority", long = "priority", short = "p", default_value = "0")]
        priority: i32,
        #[structopt(name = "ignore-blacklist", long = "ignore-blacklist")]
        ignore_blacklist: bool,
        #[structopt(name = "assign", long = "assign")]
        assign: Option<Assignee>,
    },

    #[structopt(name = "edit", about = "edit an experiment configuration")]
    Edit {
        #[structopt(name = "name")]
        name: String,
        #[structopt(name = "toolchain-start", long = "start")]
        tc1: Option<Toolchain>,
        #[structopt(name = "toolchain-end", long = "end")]
        tc2: Option<Toolchain>,
        #[structopt(
            name = "mode",
            long = "mode",
            raw(possible_values = "Mode::possible_values()")
        )]
        mode: Option<Mode>,
        #[structopt(
            name = "crates",
            long = "crates",
            raw(possible_values = "CrateSelect::possible_values()")
        )]
        crates: Option<CrateSelect>,
        #[structopt(
            name = "cap-lints",
            long = "cap-lints",
            raw(possible_values = "CapLints::possible_values()")
        )]
        cap_lints: Option<CapLints>,
        #[structopt(name = "priority", long = "priority", short = "p")]
        priority: Option<i32>,
        #[structopt(
            name = "ignore-blacklist",
            long = "ignore-blacklist",
            conflicts_with = "no-ignore-blacklist"
        )]
        ignore_blacklist: bool,
        #[structopt(
            name = "no-ignore-blacklist",
            long = "no-ignore-blacklist",
            conflicts_with = "ignore-blacklist"
        )]
        no_ignore_blacklist: bool,
        #[structopt(name = "assign", long = "assign")]
        assign: Option<Assignee>,
    },

    #[structopt(name = "delete-ex", about = "delete shared data for experiment")]
    DeleteEx {
        #[structopt(long = "ex", default_value = "default")]
        ex: Ex,
    },

    #[structopt(
        name = "delete-all-results",
        about = "delete all results for an experiment"
    )]
    DeleteAllResults {
        #[structopt(name = "experiment", long = "ex", default_value = "default")]
        ex: Ex,
    },

    #[structopt(
        name = "delete-result",
        about = "delete results for a crate from an experiment"
    )]
    DeleteResult {
        #[structopt(name = "experiment", long = "ex", default_value = "default")]
        ex: Ex,
        #[structopt(name = "toolchain", long = "toolchain", short = "t")]
        tc: Option<Toolchain>,
        #[structopt(name = "crate")]
        krate: Crate,
    },

    #[structopt(name = "run-graph", about = "run a parallelized experiment")]
    RunGraph {
        #[structopt(name = "experiment", long = "ex", default_value = "default")]
        ex: Ex,
        #[structopt(name = "threads", short = "t", long = "threads", default_value = "1")]
        threads: usize,
        #[structopt(name = "docker-env", long = "docker-env")]
        docker_env: Option<String>,
    },

    #[structopt(name = "gen-report", about = "generate the experiment report")]
    GenReport {
        #[structopt(name = "experiment", long = "ex", default_value = "default")]
        ex: Ex,
        #[structopt(name = "destination")]
        dest: Dest,
        #[structopt(name = "force", long = "force")]
        force: bool,
    },

    #[structopt(name = "publish-report", about = "publish the experiment report to S3")]
    PublishReport {
        #[structopt(
            name = "experiment",
            long = "ex",
            default_value = "default",
            help = "The experiment to publish a report for."
        )]
        ex: Ex,
        #[structopt(name = "S3 URI", help = "The S3 URI to put the report at.")]
        s3_prefix: report::S3Prefix,
        #[structopt(name = "force", long = "force")]
        force: bool,
    },

    #[structopt(name = "server")]
    Server,

    #[structopt(name = "agent")]
    Agent {
        #[structopt(name = "url")]
        url: String,
        #[structopt(name = "token")]
        token: String,
        #[structopt(name = "threads", short = "t", long = "threads", default_value = "1")]
        threads: usize,
        #[structopt(name = "docker-env", long = "docker-env")]
        docker_env: Option<String>,
    },

    #[structopt(
        name = "dump-tasks-graph",
        about = "dump the internal tasks graph in .dot format"
    )]
    DumpTasksGraph {
        #[structopt(name = "dest", parse(from_os_str))]
        dest: PathBuf,
        #[structopt(name = "experiment", long = "ex", default_value = "default")]
        ex: Ex,
    },

    #[structopt(
        name = "check-config",
        about = "check if the config.toml file is valid"
    )]
    CheckConfig {
        #[structopt(name = "file")]
        filename: Option<String>,
    },
}

impl Crater {
    pub fn run(&self) -> Fallible<()> {
        match *self {
            Crater::CreateLists { ref lists } => {
                let mut lists: HashSet<_> = lists.iter().map(|s| s.as_str()).collect();

                let config = Config::load()?;
                let db = Database::open()?;
                let ctx = ActionsCtx::new(&db, &config);

                let action = if lists.is_empty() {
                    actions::UpdateLists::default()
                } else {
                    actions::UpdateLists {
                        github: lists.remove("github"),
                        registry: lists.remove("registry"),
                        local: lists.remove("local"),
                    }
                };

                if let Some(unknown) = lists.iter().next() {
                    bail!("unknown list: {}", unknown);
                } else {
                    action.apply(&ctx)?;
                }
            }
            Crater::PrepareLocal => {
                let config = Config::load()?;
                let db = Database::open()?;
                let ctx = ActionsCtx::new(&db, &config);
                actions::UpdateLists::default().apply(&ctx)?;
            }
            Crater::DefineEx {
                ref ex,
                ref tc1,
                ref tc2,
                ref mode,
                ref crates,
                ref cap_lints,
                ref priority,
                ref ignore_blacklist,
                ref assign,
            } => {
                let config = Config::load()?;
                let db = Database::open()?;
                let ctx = ActionsCtx::new(&db, &config);

                actions::CreateExperiment {
                    name: ex.0.clone(),
                    toolchains: [tc1.clone(), tc2.clone()],
                    mode: *mode,
                    crates: *crates,
                    cap_lints: *cap_lints,
                    priority: *priority,
                    github_issue: None,
                    ignore_blacklist: *ignore_blacklist,
                    assign: assign.clone(),
                }
                .apply(&ctx)?;
            }
            Crater::Edit {
                ref name,
                ref tc1,
                ref tc2,
                ref mode,
                ref crates,
                ref cap_lints,
                ref priority,
                ref ignore_blacklist,
                ref no_ignore_blacklist,
                ref assign,
            } => {
                let config = Config::load()?;
                let db = Database::open()?;
                let ctx = ActionsCtx::new(&db, &config);

                let ignore_blacklist = if *ignore_blacklist {
                    Some(true)
                } else if *no_ignore_blacklist {
                    Some(false)
                } else {
                    None
                };

                actions::EditExperiment {
                    name: name.clone(),
                    toolchains: [tc1.clone(), tc2.clone()],
                    mode: *mode,
                    crates: *crates,
                    cap_lints: *cap_lints,
                    priority: *priority,
                    ignore_blacklist,
                    assign: assign.clone(),
                }
                .apply(&ctx)?;
            }
            Crater::DeleteEx { ref ex } => {
                let config = Config::load()?;
                let db = Database::open()?;
                let ctx = ActionsCtx::new(&db, &config);

                actions::DeleteExperiment { name: ex.0.clone() }.apply(&ctx)?;
            }
            Crater::DeleteAllResults { ref ex } => {
                let db = Database::open()?;
                let result_db = DatabaseDB::new(&db);

                if let Some(mut experiment) = Experiment::get(&db, &ex.0)? {
                    result_db.delete_all_results(&experiment)?;
                    experiment.set_status(&db, Status::Queued)?;
                } else {
                    bail!("missing experiment {}", ex.0);
                }
            }
            Crater::DeleteResult {
                ref ex,
                ref tc,
                ref krate,
            } => {
                let db = Database::open()?;
                let result_db = DatabaseDB::new(&db);

                if let Some(mut experiment) = Experiment::get(&db, &ex.0)? {
                    if let Some(tc) = tc {
                        result_db.delete_result(&experiment, tc, krate)?;
                    } else {
                        for tc in &experiment.toolchains {
                            result_db.delete_result(&experiment, tc, krate)?;
                        }
                    }

                    experiment.set_status(&db, Status::Queued)?;
                } else {
                    bail!("missing experiment {}", ex.0);
                }
            }
            Crater::RunGraph {
                ref ex,
                threads,
                ref docker_env,
            } => {
                let config = Config::load()?;
                let db = Database::open()?;

                if let Some(mut experiment) = Experiment::get(&db, &ex.0)? {
                    // Ensure the experiment is properly assigned
                    match experiment.assigned_to {
                        None => experiment.set_assigned_to(&db, Some(&Assignee::CLI))?,
                        Some(Assignee::CLI) => {}
                        Some(a) => bail!("experiment {} is assigned to {}", ex.0, a),
                    }

                    // Update the status
                    match experiment.status {
                        Status::Queued => experiment.set_status(&db, Status::Running)?,
                        Status::Running => {}
                        other => bail!("can't run an experiment with status {}", other.to_str()),
                    }

                    let result_db = DatabaseDB::new(&db);
                    runner::run_ex(
                        &experiment,
<<<<<<< HEAD
                        &experiment.get_uncompleted_crates(&db, &config, &Assignee::CLI)?,
=======
                        &self.workspace(docker_env.as_ref().map(|s| s.as_str()))?,
                        &experiment.get_uncompleted_crates(&db)?,
>>>>>>> b7bb1064
                        &result_db,
                        threads,
                        &config,
                    )?;
                    experiment.set_status(&db, Status::NeedsReport)?;
                } else {
                    bail!("missing experiment {}", ex.0);
                }
            }
            Crater::GenReport {
                ref ex,
                ref dest,
                force,
            } => {
                let config = Config::load()?;
                let db = Database::open()?;

                if let Some(mut experiment) = Experiment::get(&db, &ex.0)? {
                    // Update the status
                    match (experiment.status, force) {
                        (Status::NeedsReport, _) | (Status::ReportFailed, _) | (_, true) => {
                            experiment.set_status(&db, Status::GeneratingReport)?;
                        }
                        (other, false) => bail!(
                            "can't generate the report of an experiment with status {} \
                             (use --force to override)",
                            other
                        ),
                    }

                    let result_db = DatabaseDB::new(&db);
                    let res = report::gen(
                        &result_db,
                        &experiment,
                        &experiment.get_crates(&db)?,
                        &report::FileWriter::create(dest.0.clone())?,
                        &config,
                    );

                    if let Err(err) = res {
                        experiment.set_status(&db, Status::ReportFailed)?;
                        return Err(err)?;
                    } else {
                        experiment.set_status(&db, Status::Completed)?;
                    }
                } else {
                    bail!("missing experiment: {}", ex.0);
                }
            }
            Crater::PublishReport {
                ref ex,
                ref s3_prefix,
                force,
            } => {
                let config = Config::load()?;
                let db = Database::open()?;

                if let Some(mut experiment) = Experiment::get(&db, &ex.0)? {
                    // Update the status
                    match (experiment.status, force) {
                        (Status::NeedsReport, _) | (Status::ReportFailed, _) | (_, true) => {
                            experiment.set_status(&db, Status::GeneratingReport)?;
                        }
                        (other, false) => bail!(
                            "can't publish the report of an experiment with status {} \
                             (use --force to override)",
                            other
                        ),
                    }

                    let result_db = DatabaseDB::new(&db);
                    let client = report::get_client_for_bucket(&s3_prefix.bucket)?;

                    let res = report::gen(
                        &result_db,
                        &experiment,
                        &experiment.get_crates(&db)?,
                        &report::S3Writer::create(client, s3_prefix.clone())?,
                        &config,
                    );

                    if let Err(err) = res {
                        experiment.set_status(&db, Status::ReportFailed)?;
                        return Err(err)?;
                    } else {
                        experiment.set_status(&db, Status::Completed)?;
                    }
                } else {
                    bail!("missing experiment: {}", ex.0);
                }
            }
            Crater::Server => {
                let config = Config::load()?;
                server::run(config)?;
            }
            Crater::Agent {
                ref url,
                ref token,
                threads,
                ref docker_env,
            } => {
                agent::run(
                    url,
                    token,
                    threads,
                    &self.workspace(docker_env.as_ref().map(|s| s.as_str()))?,
                )?;
            }
            Crater::DumpTasksGraph { ref dest, ref ex } => {
                let config = Config::load()?;
                let db = Database::open()?;

                if let Some(experiment) = Experiment::get(&db, &ex.0)? {
                    runner::dump_dot(&experiment, &experiment.get_crates(&db)?, &config, dest)?;
                } else {
                    bail!("missing experiment: {}", ex.0);
                }
            }
            Crater::CheckConfig { ref filename } => {
                if let Err(ref e) = Config::check(filename) {
                    bail!("check-config failed: {}", e);
                }
            }
        }

        Ok(())
    }

    fn workspace(&self, docker_env: Option<&str>) -> Result<Workspace, Error> {
        let mut builder = WorkspaceBuilder::new(&crater::dirs::WORK_DIR)
            .command_timeout(Some(Duration::from_secs(15 * 60)))
            .command_no_output_timeout(Some(Duration::from_secs(5 * 60)));
        if let Some(env) = docker_env {
            builder = builder.sandbox_image(if env.contains('/') {
                SandboxImage::remote(env)?
            } else {
                SandboxImage::local(env)?
            });
        }
        Ok(builder.init()?)
    }
}<|MERGE_RESOLUTION|>--- conflicted
+++ resolved
@@ -432,12 +432,8 @@
                     let result_db = DatabaseDB::new(&db);
                     runner::run_ex(
                         &experiment,
-<<<<<<< HEAD
+                        &self.workspace(docker_env.as_ref().map(|s| s.as_str()))?,
                         &experiment.get_uncompleted_crates(&db, &config, &Assignee::CLI)?,
-=======
-                        &self.workspace(docker_env.as_ref().map(|s| s.as_str()))?,
-                        &experiment.get_uncompleted_crates(&db)?,
->>>>>>> b7bb1064
                         &result_db,
                         threads,
                         &config,
